--- conflicted
+++ resolved
@@ -892,23 +892,6 @@
 
         read_data = self.sheet.get('A1:D4')
 
-<<<<<<< HEAD
-    def setUp(self):
-        super(WorksheetDeleteTest, self).setUp()
-        title = self.config.get('Spreadsheet', 'title')
-        self.spreadsheet = self.gc.open(title)
-        ws1_name = self.config.get('WorksheetDelete', 'ws1_name')
-        ws2_name = self.config.get('WorksheetDelete', 'ws2_name')
-        existing_titles = [ w.title for w in self.spreadsheet.worksheets() ]
-        if ws1_name not in existing_titles:
-            self.ws1 = self.spreadsheet.add_worksheet(ws1_name, 1, 1)
-        else:
-            self.ws1 = self.spreadsheet.worksheet(ws1_name)
-        if ws2_name not in existing_titles:
-            self.ws2 = self.spreadsheet.add_worksheet(ws2_name, 1, 1)
-        else:
-            self.ws2 = self.spreadsheet.worksheet(ws2_name)
-=======
         self.assertEqual(read_data, [
             ['A1', 'B1', '', 'D1'],
             ['', 'b2'],
@@ -923,7 +906,6 @@
             ['', '', '', ''],
             ['A4', 'B4', '', 'D4'],
         ]
->>>>>>> 4e6a2d41
 
         self.sheet.update('A1', values)
 
