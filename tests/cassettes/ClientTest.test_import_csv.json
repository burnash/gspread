--- conflicted
+++ resolved
@@ -2369,11 +2369,7 @@
           ]
         },
         "method": "GET",
-<<<<<<< HEAD
-        "uri": "https://sheets.googleapis.com/v4/spreadsheets/1GGoPX1IruYfHEZZf_NRU8jPn8mixlDPrlxiMakP-Ye4/values/TestImportSpreadsheet?valueRenderOption=FORMATTED_VALUE"
-=======
         "uri": "https://sheets.googleapis.com/v4/spreadsheets/18Q3OfJE37-wiyxLeOG_2-rIQU14xvkKIxPZ6JGcJqi4/values/TestImportSpreadsheet"
->>>>>>> 4893bed2
       },
       "response": {
         "body": {
@@ -2448,11 +2444,7 @@
           "code": 200,
           "message": "OK"
         },
-<<<<<<< HEAD
-        "url": "https://sheets.googleapis.com/v4/spreadsheets/1GGoPX1IruYfHEZZf_NRU8jPn8mixlDPrlxiMakP-Ye4/values/TestImportSpreadsheet?valueRenderOption=FORMATTED_VALUE"
-=======
         "url": "https://sheets.googleapis.com/v4/spreadsheets/18Q3OfJE37-wiyxLeOG_2-rIQU14xvkKIxPZ6JGcJqi4/values/TestImportSpreadsheet"
->>>>>>> 4893bed2
       }
     },
     {
