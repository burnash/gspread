[tox]
<<<<<<< HEAD
envlist = py37,py38,py39,py310,py311
=======
envlist = py37,py38,py39,py310,py311,py312
>>>>>>> b5d18f40
skip_missing_interpreters = true

# Used to run tests, **do not** set GS_CREDS_FILENAME to run off-line tests
[testenv]
description = Run project test suite
passenv =
        GS_RECORD_MODE
        GS_CREDS_FILENAME
        APPDATA
deps = -r test-requirements.txt
commands = pytest {posargs} tests/

[flake8]
extend-ignore = E203
extend-exclude = .tox,./env,./gspread/__init__.py
max-line-length = 255
max-complexity = 10
show-source = True
statistics = True

[isort]
extend_skip=.tox,./env
profile=black

# Used by the CI to check code format/security
[testenv:lint]
description = Run code linters
deps = -r lint-requirements.txt
commands = black --check --diff --extend-exclude "./env" .
        codespell --skip=".tox,.git,./docs/build,.mypy_cache,./env" .
        flake8 .
        isort --check-only .

# Used by developers to format code, best advised to be run before commit
[testenv:format]
description = Format code
deps = -r lint-requirements.txt
commands = black --extend-exclude "./env" .
        isort .


[testenv:build]
description = Build project package
deps = build
commands = python -m build

[testenv:doc]
description = Build the documentation
deps = -r docs/requirements.txt
commands = sphinx-build -W ./docs ./docs/build<|MERGE_RESOLUTION|>--- conflicted
+++ resolved
@@ -1,9 +1,5 @@
 [tox]
-<<<<<<< HEAD
-envlist = py37,py38,py39,py310,py311
-=======
 envlist = py37,py38,py39,py310,py311,py312
->>>>>>> b5d18f40
 skip_missing_interpreters = true
 
 # Used to run tests, **do not** set GS_CREDS_FILENAME to run off-line tests
