[tox]
<<<<<<< HEAD
envlist = py37,py38,py39,py310,py311,py312
=======
envlist = py37,py38,py39,py310,py311
>>>>>>> 845a4736
skip_missing_interpreters = true

# Used to run tests, **do not** set GS_CREDS_FILENAME to run off-line tests
[testenv]
description = Run project test suite
passenv =
        GS_RECORD_MODE
        GS_CREDS_FILENAME
        APPDATA
deps = -r test-requirements.txt
commands = pytest {posargs} tests/

[flake8]
extend-ignore = E203
extend-exclude = .tox,./env,./gspread/__init__.py
max-line-length = 255
max-complexity = 10
show-source = True
statistics = True

[isort]
extend_skip=.tox,./env
profile=black

# Used by the CI to check code format/security
[testenv:lint]
description = Run code linters
deps = -r lint-requirements.txt
commands = black --check --diff --extend-exclude "./env" .
        codespell --skip=".tox,.git,./docs/build,.mypy_cache,./env" .
        flake8 .
        isort --check-only .

# Used by developers to format code, best advised to be run before commit
[testenv:format]
description = Format code
deps = -r lint-requirements.txt
commands = black --extend-exclude "./env" .
        isort .


[testenv:build]
description = Build project package
deps = build
commands = python -m build

[testenv:doc]
description = Build the documentation
deps = -r docs/requirements.txt
commands = sphinx-build -W ./docs ./docs/build<|MERGE_RESOLUTION|>--- conflicted
+++ resolved
@@ -1,9 +1,5 @@
 [tox]
-<<<<<<< HEAD
 envlist = py37,py38,py39,py310,py311,py312
-=======
-envlist = py37,py38,py39,py310,py311
->>>>>>> 845a4736
 skip_missing_interpreters = true
 
 # Used to run tests, **do not** set GS_CREDS_FILENAME to run off-line tests
