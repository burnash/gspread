# -*- coding: utf-8 -*-

"""
gspread.utils
~~~~~~~~~~~~~

This module contains utility functions.

"""

import sys
import re
from functools import wraps
from collections import defaultdict, Sequence
from itertools import chain

from .exceptions import IncorrectCellLabel, NoValidUrlKeyFound


if sys.version_info.major == 2:
    import urllib
elif sys.version_info.major == 3:
    import urllib.parse as urllib

try:
    unicode
except NameError:
    basestring = unicode = str


MAGIC_NUMBER = 64
CELL_ADDR_RE = re.compile(r'([A-Za-z]+)([1-9]\d*)')
A1_ADDR_ROW_COL_RE = re.compile(r'([A-Za-z]+)?([1-9]\d*)?$')

URL_KEY_V1_RE = re.compile(r'key=([^&#]+)')
URL_KEY_V2_RE = re.compile(r'/spreadsheets/d/([a-zA-Z0-9-_]+)')


def finditem(func, seq):
    """Finds and returns first item in iterable for which func(item) is True.

    """
    return next((item for item in seq if func(item)))


def numericise(value, empty2zero=False, default_blank="", allow_underscores_in_numeric_literals=False):
    """Returns a value that depends on the input string:
        - Float if input can be converted to Float
        - Integer if input can be converted to integer
        - Zero if the input string is empty and empty2zero flag is set
        - The same input string, empty or not, otherwise.

    Executable examples:

    >>> numericise("faa")
    'faa'
    >>> numericise("3")
    3
    >>> numericise("3_2", allow_underscores_in_numeric_literals=False)
    '3_2'
    >>> numericise("3_2", allow_underscores_in_numeric_literals=True)
    '32'
    >>> numericise("3.1")
    3.1
    >>> numericise("", empty2zero=True)
    0
    >>> numericise("", empty2zero=False)
    ''
    >>> numericise("", default_blank=None)
    >>>
    >>> numericise("", default_blank="foo")
    'foo'
    >>> numericise("")
    ''
    >>> numericise(None)
    >>>
    """
    if value is not None:
        if "_" in value:
            if not allow_underscores_in_numeric_literals:
                return value
            value = value.replace("_", "")
        try:
            value = int(value)
        except ValueError:
            try:
                value = float(value)
            except ValueError:
                if value == "":
                    if empty2zero:
                        value = 0
                    else:
                        value = default_blank

    return value


def numericise_all(input, empty2zero=False, default_blank="", allow_underscores_in_numeric_literals=False):
    """Returns a list of numericised values from strings"""
    return [numericise(s, empty2zero, default_blank, allow_underscores_in_numeric_literals) for s in input]


def rowcol_to_a1(row, col):
    """Translates a row and column cell address to A1 notation.

    :param row: The row of the cell to be converted.
                Rows start at index 1.
    :type row: int, str

    :param col: The column of the cell to be converted.
                Columns start at index 1.
    :type row: int, str

    :returns: a string containing the cell's coordinates in A1 notation.

    Example:

    >>> rowcol_to_a1(1, 1)
    A1

    """
    row = int(row)
    col = int(col)

    if row < 1 or col < 1:
        raise IncorrectCellLabel('(%s, %s)' % (row, col))

    div = col
    column_label = ''

    while div:
        (div, mod) = divmod(div, 26)
        if mod == 0:
            mod = 26
            div -= 1
        column_label = chr(mod + MAGIC_NUMBER) + column_label

    label = '%s%s' % (column_label, row)

    return label


def a1_to_rowcol(label):
    """Translates a cell's address in A1 notation to a tuple of integers.

    :param label: A cell label in A1 notation, e.g. 'B1'.
                  Letter case is ignored.
    :type label: str

    :returns: a tuple containing `row` and `column` numbers. Both indexed
              from 1 (one).

    Example:

    >>> a1_to_rowcol('A1')
    (1, 1)

    """
    m = CELL_ADDR_RE.match(label)
    if m:
        column_label = m.group(1).upper()
        row = int(m.group(2))

        col = 0
        for i, c in enumerate(reversed(column_label)):
            col += (ord(c) - MAGIC_NUMBER) * (26 ** i)
    else:
        raise IncorrectCellLabel(label)

    return (row, col)


def _a1_to_rowcol_unbounded(label):
    """Translates a cell's address in A1 notation to a tuple of integers.

    Same as `a1_to_rowcol()` but allows for missing row or column part
    (e.g. "A" for the first column)

    :returns: a tuple containing `row` and `column` numbers. Both indexed
              from 1 (one).

    Example:

    >>> _a1_to_rowcol_unbounded('A1')
    (1, 1)

    >>> _a1_to_rowcol_unbounded('A')
    (None, 1)

    >>> _a1_to_rowcol_unbounded('1')
    (1, None)

    >>> _a1_to_rowcol_unbounded('ABC123')
    (123, 731)

    >>> _a1_to_rowcol_unbounded('ABC')
    (None, 731)

    >>> _a1_to_rowcol_unbounded('123')
    (123, None)

    >>> _a1_to_rowcol_unbounded('1A')
    Traceback (most recent call last):
        ...
    gspread.exceptions.IncorrectCellLabel: 1A

    >>> _a1_to_rowcol_unbounded('')
    (None, None)

    """
    m = A1_ADDR_ROW_COL_RE.match(label)
    if m:
        column_label, row = m.groups()

        col = None
        if column_label:
            col = 0
            for i, c in enumerate(reversed(column_label)):
                col += (ord(c) - MAGIC_NUMBER) * (26 ** i)

        if row:
            row = int(row)
    else:
        raise IncorrectCellLabel(label)

    return (row, col)


def a1_range_to_grid_range(name, sheet_id=None):
    """Converts a range defined in A1 notation to a dict representing a GridRange.

    All indexes are zero-based. Indexes are half open, e.g the start
    index is inclusive and the end index is exclusive:
        [startIndex, endIndex).

    Missing indexes indicate the range is unbounded on that side.

    https://developers.google.com/sheets/api/reference/rest/v4/spreadsheets/other#GridRange

    Examples::

    >>> a1_range_to_grid_range('A1:A1')
    {'startRowIndex': 0, 'endRowIndex': 1, 'startColumnIndex': 0, 'endColumnIndex': 1}

    >>> a1_range_to_grid_range('A3:B4')
    {'startRowIndex': 2, 'endRowIndex': 4, 'startColumnIndex': 0, 'endColumnIndex': 2}

    >>> a1_range_to_grid_range('A:B')
    {'startColumnIndex': 0, 'endColumnIndex': 2}

    >>> a1_range_to_grid_range('A5:B')
    {'startRowIndex': 4, 'startColumnIndex': 0, 'endColumnIndex': 2}

    >>> a1_range_to_grid_range('A1')
    {'startRowIndex': 0, 'endRowIndex': 1, 'startColumnIndex': 0, 'endColumnIndex': 1}

    >>> a1_range_to_grid_range('A')
    {'startColumnIndex': 0, 'endColumnIndex': 1}

    >>> a1_range_to_grid_range('1')
    {'startRowIndex': 0, 'endRowIndex': 1}

    >>> a1_range_to_grid_range('A1', sheet_id=0)
    {'sheetId': 0, 'startRowIndex': 0, 'endRowIndex': 1, 'startColumnIndex': 0, 'endColumnIndex': 1}

    """
    start_label, _, end_label = name.partition(':')

    start_indices = _a1_to_rowcol_unbounded(start_label)

    start_row_index, start_column_index = [
        x - 1 if x is not None else x for x in start_indices
    ]

    end_row_index, end_column_index = (
        _a1_to_rowcol_unbounded(end_label) if end_label else start_indices
    )

    return filter_dict_values({
        'sheetId': sheet_id,
        'startRowIndex': start_row_index,
        'endRowIndex': end_row_index,
        'startColumnIndex': start_column_index,
        'endColumnIndex': end_column_index
    })


def cast_to_a1_notation(method):
    """
    Decorator function casts wrapped arguments to A1 notation
    in range method calls.
    """
    @wraps(method)
    def wrapper(self, *args, **kwargs):
        try:
            if len(args):
                int(args[0])

<<<<<<< HEAD
            # Convert to A1 notation
            range_start = rowcol_to_a1(*args[:2])
            range_end = rowcol_to_a1(*args[2:4])
            range_name = ':'.join((range_start, range_end))
=======
                # Convert to A1 notation
                range_start = rowcol_to_a1(*args[:2])
                range_end = rowcol_to_a1(*args[-2:])
                range_name = ':'.join((range_start, range_end))
>>>>>>> b44ff2d9

                args = (range_name,) + args[4:]
        except ValueError:
            pass

        return method(self, *args, **kwargs)

    return wrapper


def extract_id_from_url(url):
    m2 = URL_KEY_V2_RE.search(url)
    if m2:
        return m2.group(1)

    m1 = URL_KEY_V1_RE.search(url)
    if m1:
        return m1.group(1)

    raise NoValidUrlKeyFound


def wid_to_gid(wid):
    """Calculate gid of a worksheet from its wid."""
    widval = wid[1:] if len(wid) > 3 else wid
    xorval = 474 if len(wid) > 3 else 31578
    return str(int(widval, 36) ^ xorval)


def rightpad(row, max_len):
    pad_len = max_len - len(row)
    return row + ([''] * pad_len) if pad_len != 0 else row


def fill_gaps(L, rows=None, cols=None):

    max_cols = max(len(row) for row in L) if cols is None else cols
    max_rows = len(L) if rows is None else rows

    pad_rows = max_rows - len(L)

    if pad_rows:
        L = L + ([[]] * pad_rows)

    return [rightpad(row, max_cols) for row in L]


def cell_list_to_rect(cell_list):
    if not cell_list:
        return []

    rows = defaultdict(lambda: {})

    row_offset = min(c.row for c in cell_list)
    col_offset = min(c.col for c in cell_list)

    for cell in cell_list:
        row = rows.setdefault(int(cell.row) - row_offset, {})
        row[cell.col - col_offset] = cell.value

    if not rows:
        return []

    all_row_keys = chain.from_iterable(row.keys() for row in rows.values())
    rect_cols = range(max(all_row_keys) + 1)
    rect_rows = range(max(rows.keys()) + 1)

    # Return the values of the cells as a list of lists where each sublist
    # contains all of the values for one row. The Google API requires a rectangle
    # of updates, so if a cell isn't present in the input cell_list, then the
    # value will be None and will not be updated.
    return [[rows[i].get(j) for j in rect_cols] for i in rect_rows]


def quote(value, safe='', encoding='utf-8'):
    return urllib.quote(value.encode(encoding), safe)


def absolute_range_name(sheet_name, range_name):
    """Return an absolutized path of a range.

    >>> absolute_range_name('Sheet1', 'A1:B1')
    'Sheet1!A1:B1'

    >>> absolute_range_name('Sheet1', 'A1')
    'Sheet1!A1'

    """
    return '%s!%s' % (sheet_name, range_name)


def is_scalar(x):
    """Return True if the value is scalar.

    A scalar is not a sequence but can be a string.

    >>> is_scalar([])
    False

    >>> is_scalar([1, 2])
    False

    >>> is_scalar(42)
    True

    >>> is_scalar('nice string')
    True

    >>> is_scalar({})
    True

    >>> is_scalar(set())
    True
    """
    return (
        isinstance(x, basestring)
        or not isinstance(x, Sequence)
    )


def filter_dict_values(D):
    """Return a shallow copy of D with all `None` values excluded.

    >>> filter_dict_values({'a': 1, 'b': 2, 'c': None})
    {'a': 1, 'b': 2}

    >>> filter_dict_values({'a': 1, 'b': 2, 'c': 0})
    {'a': 1, 'b': 2, 'c': 0}

    >>> filter_dict_values({})
    {}

    >>> filter_dict_values({'imnone': None})
    {}
    """
    return {k: v for k, v in D.items() if v is not None}


def accepted_kwargs(**default_kwargs):
    """
    >>> @accepted_kwargs(d='d', e=None)
    ... def foo(a, b, c='c', **kwargs):
    ...     return {
    ...         'a': a,
    ...         'b': b,
    ...         'c': c,
    ...         'd': kwargs['d'],
    ...         'e': kwargs['e'],
    ...     }
    ...

    >>> foo('a', 'b')
    {'a': 'a', 'b': 'b', 'c': 'c', 'd': 'd', 'e': None}

    >>> foo('a', 'b', 'NEW C')
    {'a': 'a', 'b': 'b', 'c': 'NEW C', 'd': 'd', 'e': None}

    >>> foo('a', 'b', e='Not None')
    {'a': 'a', 'b': 'b', 'c': 'c', 'd': 'd', 'e': 'Not None'}

    >>> foo('a', 'b', d='NEW D')
    {'a': 'a', 'b': 'b', 'c': 'c', 'd': 'NEW D', 'e': None}

    >>> foo('a', 'b', a_typo='IS DETECTED')
    Traceback (most recent call last):
    ...
    TypeError: foo got unexpected keyword arguments: ['a_typo']

    >>> foo('a', 'b', d='NEW D', c='THIS DOES NOT WORK BECAUSE OF d')
    Traceback (most recent call last):
    ...
    TypeError: foo got unexpected keyword arguments: ['c']

    """
    def decorate(f):
        @wraps(f)
        def wrapper(*args, **kwargs):
            unexpected_kwargs = set(kwargs) - set(default_kwargs)
            if unexpected_kwargs:
                err = '%s got unexpected keyword arguments: %s'
                raise TypeError(err % (f.__name__, list(unexpected_kwargs)))

            for k, v in default_kwargs.items():
                kwargs.setdefault(k, v)

            return f(*args, **kwargs)
        return wrapper
    return decorate


if __name__ == '__main__':
    import doctest
    doctest.testmod()<|MERGE_RESOLUTION|>--- conflicted
+++ resolved
@@ -296,17 +296,10 @@
             if len(args):
                 int(args[0])
 
-<<<<<<< HEAD
-            # Convert to A1 notation
-            range_start = rowcol_to_a1(*args[:2])
-            range_end = rowcol_to_a1(*args[2:4])
-            range_name = ':'.join((range_start, range_end))
-=======
                 # Convert to A1 notation
                 range_start = rowcol_to_a1(*args[:2])
                 range_end = rowcol_to_a1(*args[-2:])
                 range_name = ':'.join((range_start, range_end))
->>>>>>> b44ff2d9
 
                 args = (range_name,) + args[4:]
         except ValueError:
