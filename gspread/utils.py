# -*- coding: utf-8 -*-

"""
gspread.utils
~~~~~~~~~~~~~

This module contains utility functions.

"""

import sys
import re
<<<<<<< HEAD
from functools import wraps, partial
from collections import defaultdict
=======
from functools import wraps
from collections import defaultdict, Sequence
>>>>>>> b44ff2d9
from itertools import chain

from .exceptions import IncorrectCellLabel, NoValidUrlKeyFound


if sys.version_info.major == 2:
    import urllib
elif sys.version_info.major == 3:
    import urllib.parse as urllib

try:
    unicode
except NameError:
    basestring = unicode = str


MAGIC_NUMBER = 64
CELL_ADDR_RE = re.compile(r'([A-Za-z]+)([1-9]\d*)')
A1_ADDR_ROW_COL_RE = re.compile(r'([A-Za-z]+)?([1-9]\d*)?$')

URL_KEY_V1_RE = re.compile(r'key=([^&#]+)')
URL_KEY_V2_RE = re.compile(r'/spreadsheets/d/([a-zA-Z0-9-_]+)')


def finditem(func, seq):
    """Finds and returns first item in iterable for which func(item) is True.

    """
    return next((item for item in seq if func(item)))


def numericise(value, empty2zero=False, default_blank="", allow_underscores_in_numeric_literals=False):
    """Returns a value that depends on the input string:
        - Float if input can be converted to Float
        - Integer if input can be converted to integer
        - Zero if the input string is empty and empty2zero flag is set
        - The same input string, empty or not, otherwise.

    Executable examples:

    >>> numericise("faa")
    'faa'
    >>> numericise("3")
    3
    >>> numericise("3_2", allow_underscores_in_numeric_literals=False)
    '3_2'
    >>> numericise("3_2", allow_underscores_in_numeric_literals=True)
    '32'
    >>> numericise("3.1")
    3.1
    >>> numericise("", empty2zero=True)
    0
    >>> numericise("", empty2zero=False)
    ''
    >>> numericise("", default_blank=None)
    >>>
    >>> numericise("", default_blank="foo")
    'foo'
    >>> numericise("")
    ''
    >>> numericise(None)
    >>>
    """
    if value is not None:
        if "_" in value:
            if not allow_underscores_in_numeric_literals:
                return value
            value = value.replace("_", "")
        try:
            value = int(value)
        except ValueError:
            try:
                value = float(value)
            except ValueError:
                if value == "":
                    if empty2zero:
                        value = 0
                    else:
                        value = default_blank

    return value

def numericise_all(input, empty2zero=False, default_blank="", allow_underscores_in_numeric_literals=False,
                   ignore=[]):
    """
    Returns a list of numericised values from strings except those
    from the row specified as ignore
    :param input: list row
    :param empty2zero: bool indicating whether or not to return empty cells as 0, default False
    :param default_blank: str determining which value to use for blank cells, default empty str
    :param allow_underscores_in_numeric_literals: bool indicating whether or not to allow visual underscores
                                                  in numeric literals
    :param ignore: list of ints of indices of the row (index 1) to ignore numericising
    """
    _numericise = partial(numericise, empty2zero=empty2zero, default_blank=default_blank,
                          allow_underscores_in_numeric_literals=allow_underscores_in_numeric_literals)
    if not ignore:
        numericised_list = [_numericise(s) for s in input]
    else:
        ignored_rows = [input[x-1] for x in ignore]
        numericised_list = [s if s in ignored_rows else _numericise(s) for s in input]

    return numericised_list


def rowcol_to_a1(row, col):
    """Translates a row and column cell address to A1 notation.

    :param row: The row of the cell to be converted.
                Rows start at index 1.
    :type row: int, str

    :param col: The column of the cell to be converted.
                Columns start at index 1.
    :type row: int, str

    :returns: a string containing the cell's coordinates in A1 notation.

    Example:

    >>> rowcol_to_a1(1, 1)
    A1

    """
    row = int(row)
    col = int(col)

    if row < 1 or col < 1:
        raise IncorrectCellLabel('(%s, %s)' % (row, col))

    div = col
    column_label = ''

    while div:
        (div, mod) = divmod(div, 26)
        if mod == 0:
            mod = 26
            div -= 1
        column_label = chr(mod + MAGIC_NUMBER) + column_label

    label = '%s%s' % (column_label, row)

    return label


def a1_to_rowcol(label):
    """Translates a cell's address in A1 notation to a tuple of integers.

    :param label: A cell label in A1 notation, e.g. 'B1'.
                  Letter case is ignored.
    :type label: str

    :returns: a tuple containing `row` and `column` numbers. Both indexed
              from 1 (one).

    Example:

    >>> a1_to_rowcol('A1')
    (1, 1)

    """
    m = CELL_ADDR_RE.match(label)
    if m:
        column_label = m.group(1).upper()
        row = int(m.group(2))

        col = 0
        for i, c in enumerate(reversed(column_label)):
            col += (ord(c) - MAGIC_NUMBER) * (26 ** i)
    else:
        raise IncorrectCellLabel(label)

    return (row, col)


def _a1_to_rowcol_unbounded(label):
    """Translates a cell's address in A1 notation to a tuple of integers.

    Same as `a1_to_rowcol()` but allows for missing row or column part
    (e.g. "A" for the first column)

    :returns: a tuple containing `row` and `column` numbers. Both indexed
              from 1 (one).

    Example:

    >>> _a1_to_rowcol_unbounded('A1')
    (1, 1)

    >>> _a1_to_rowcol_unbounded('A')
    (None, 1)

    >>> _a1_to_rowcol_unbounded('1')
    (1, None)

    >>> _a1_to_rowcol_unbounded('ABC123')
    (123, 731)

    >>> _a1_to_rowcol_unbounded('ABC')
    (None, 731)

    >>> _a1_to_rowcol_unbounded('123')
    (123, None)

    >>> _a1_to_rowcol_unbounded('1A')
    Traceback (most recent call last):
        ...
    gspread.exceptions.IncorrectCellLabel: 1A

    >>> _a1_to_rowcol_unbounded('')
    (None, None)

    """
    m = A1_ADDR_ROW_COL_RE.match(label)
    if m:
        column_label, row = m.groups()

        col = None
        if column_label:
            col = 0
            for i, c in enumerate(reversed(column_label)):
                col += (ord(c) - MAGIC_NUMBER) * (26 ** i)

        if row:
            row = int(row)
    else:
        raise IncorrectCellLabel(label)

    return (row, col)


def a1_range_to_grid_range(name, sheet_id=None):
    """Converts a range defined in A1 notation to a dict representing a GridRange.

    All indexes are zero-based. Indexes are half open, e.g the start
    index is inclusive and the end index is exclusive:
        [startIndex, endIndex).

    Missing indexes indicate the range is unbounded on that side.

    https://developers.google.com/sheets/api/reference/rest/v4/spreadsheets/other#GridRange

    Examples::

    >>> a1_range_to_grid_range('A1:A1')
    {'startRowIndex': 0, 'endRowIndex': 1, 'startColumnIndex': 0, 'endColumnIndex': 1}

    >>> a1_range_to_grid_range('A3:B4')
    {'startRowIndex': 2, 'endRowIndex': 4, 'startColumnIndex': 0, 'endColumnIndex': 2}

    >>> a1_range_to_grid_range('A:B')
    {'startColumnIndex': 0, 'endColumnIndex': 2}

    >>> a1_range_to_grid_range('A5:B')
    {'startRowIndex': 4, 'startColumnIndex': 0, 'endColumnIndex': 2}

    >>> a1_range_to_grid_range('A1')
    {'startRowIndex': 0, 'endRowIndex': 1, 'startColumnIndex': 0, 'endColumnIndex': 1}

    >>> a1_range_to_grid_range('A')
    {'startColumnIndex': 0, 'endColumnIndex': 1}

    >>> a1_range_to_grid_range('1')
    {'startRowIndex': 0, 'endRowIndex': 1}

    >>> a1_range_to_grid_range('A1', sheet_id=0)
    {'sheetId': 0, 'startRowIndex': 0, 'endRowIndex': 1, 'startColumnIndex': 0, 'endColumnIndex': 1}

    """
    start_label, _, end_label = name.partition(':')

    start_indices = _a1_to_rowcol_unbounded(start_label)

    start_row_index, start_column_index = [
        x - 1 if x is not None else x for x in start_indices
    ]

    end_row_index, end_column_index = (
        _a1_to_rowcol_unbounded(end_label) if end_label else start_indices
    )

    return filter_dict_values({
        'sheetId': sheet_id,
        'startRowIndex': start_row_index,
        'endRowIndex': end_row_index,
        'startColumnIndex': start_column_index,
        'endColumnIndex': end_column_index
    })


def cast_to_a1_notation(method):
    """
    Decorator function casts wrapped arguments to A1 notation
    in range method calls.
    """
    @wraps(method)
    def wrapper(self, *args, **kwargs):
        try:
            if len(args):
                int(args[0])

                # Convert to A1 notation
                range_start = rowcol_to_a1(*args[:2])
                range_end = rowcol_to_a1(*args[-2:])
                range_name = ':'.join((range_start, range_end))

                args = (range_name,) + args[4:]
        except ValueError:
            pass

        return method(self, *args, **kwargs)

    return wrapper


def extract_id_from_url(url):
    m2 = URL_KEY_V2_RE.search(url)
    if m2:
        return m2.group(1)

    m1 = URL_KEY_V1_RE.search(url)
    if m1:
        return m1.group(1)

    raise NoValidUrlKeyFound


def wid_to_gid(wid):
    """Calculate gid of a worksheet from its wid."""
    widval = wid[1:] if len(wid) > 3 else wid
    xorval = 474 if len(wid) > 3 else 31578
    return str(int(widval, 36) ^ xorval)


def rightpad(row, max_len):
    pad_len = max_len - len(row)
    return row + ([''] * pad_len) if pad_len != 0 else row


def fill_gaps(L, rows=None, cols=None):

    max_cols = max(len(row) for row in L) if cols is None else cols
    max_rows = len(L) if rows is None else rows

    pad_rows = max_rows - len(L)

    if pad_rows:
        L = L + ([[]] * pad_rows)

    return [rightpad(row, max_cols) for row in L]


def cell_list_to_rect(cell_list):
    if not cell_list:
        return []

    rows = defaultdict(lambda: {})

    row_offset = min(c.row for c in cell_list)
    col_offset = min(c.col for c in cell_list)

    for cell in cell_list:
        row = rows.setdefault(int(cell.row) - row_offset, {})
        row[cell.col - col_offset] = cell.value

    if not rows:
        return []

    all_row_keys = chain.from_iterable(row.keys() for row in rows.values())
    rect_cols = range(max(all_row_keys) + 1)
    rect_rows = range(max(rows.keys()) + 1)

    # Return the values of the cells as a list of lists where each sublist
    # contains all of the values for one row. The Google API requires a rectangle
    # of updates, so if a cell isn't present in the input cell_list, then the
    # value will be None and will not be updated.
    return [[rows[i].get(j) for j in rect_cols] for i in rect_rows]


def quote(value, safe='', encoding='utf-8'):
    return urllib.quote(value.encode(encoding), safe)


def absolute_range_name(sheet_name, range_name):
    """Return an absolutized path of a range.

    >>> absolute_range_name('Sheet1', 'A1:B1')
    'Sheet1!A1:B1'

    >>> absolute_range_name('Sheet1', 'A1')
    'Sheet1!A1'

    """
    return '%s!%s' % (sheet_name, range_name)


def is_scalar(x):
    """Return True if the value is scalar.

    A scalar is not a sequence but can be a string.

    >>> is_scalar([])
    False

    >>> is_scalar([1, 2])
    False

    >>> is_scalar(42)
    True

    >>> is_scalar('nice string')
    True

    >>> is_scalar({})
    True

    >>> is_scalar(set())
    True
    """
    return (
        isinstance(x, basestring)
        or not isinstance(x, Sequence)
    )


def filter_dict_values(D):
    """Return a shallow copy of D with all `None` values excluded.

    >>> filter_dict_values({'a': 1, 'b': 2, 'c': None})
    {'a': 1, 'b': 2}

    >>> filter_dict_values({'a': 1, 'b': 2, 'c': 0})
    {'a': 1, 'b': 2, 'c': 0}

    >>> filter_dict_values({})
    {}

    >>> filter_dict_values({'imnone': None})
    {}
    """
    return {k: v for k, v in D.items() if v is not None}


def accepted_kwargs(**default_kwargs):
    """
    >>> @accepted_kwargs(d='d', e=None)
    ... def foo(a, b, c='c', **kwargs):
    ...     return {
    ...         'a': a,
    ...         'b': b,
    ...         'c': c,
    ...         'd': kwargs['d'],
    ...         'e': kwargs['e'],
    ...     }
    ...

    >>> foo('a', 'b')
    {'a': 'a', 'b': 'b', 'c': 'c', 'd': 'd', 'e': None}

    >>> foo('a', 'b', 'NEW C')
    {'a': 'a', 'b': 'b', 'c': 'NEW C', 'd': 'd', 'e': None}

    >>> foo('a', 'b', e='Not None')
    {'a': 'a', 'b': 'b', 'c': 'c', 'd': 'd', 'e': 'Not None'}

    >>> foo('a', 'b', d='NEW D')
    {'a': 'a', 'b': 'b', 'c': 'c', 'd': 'NEW D', 'e': None}

    >>> foo('a', 'b', a_typo='IS DETECTED')
    Traceback (most recent call last):
    ...
    TypeError: foo got unexpected keyword arguments: ['a_typo']

    >>> foo('a', 'b', d='NEW D', c='THIS DOES NOT WORK BECAUSE OF d')
    Traceback (most recent call last):
    ...
    TypeError: foo got unexpected keyword arguments: ['c']

    """
    def decorate(f):
        @wraps(f)
        def wrapper(*args, **kwargs):
            unexpected_kwargs = set(kwargs) - set(default_kwargs)
            if unexpected_kwargs:
                err = '%s got unexpected keyword arguments: %s'
                raise TypeError(err % (f.__name__, list(unexpected_kwargs)))

            for k, v in default_kwargs.items():
                kwargs.setdefault(k, v)

            return f(*args, **kwargs)
        return wrapper
    return decorate


if __name__ == '__main__':
    import doctest
    doctest.testmod()<|MERGE_RESOLUTION|>--- conflicted
+++ resolved
@@ -10,13 +10,8 @@
 
 import sys
 import re
-<<<<<<< HEAD
 from functools import wraps, partial
-from collections import defaultdict
-=======
-from functools import wraps
 from collections import defaultdict, Sequence
->>>>>>> b44ff2d9
 from itertools import chain
 
 from .exceptions import IncorrectCellLabel, NoValidUrlKeyFound
