--- conflicted
+++ resolved
@@ -52,7 +52,15 @@
     cols = "COLUMNS"
 
 
-<<<<<<< HEAD
+class MergeType(StrEnum):
+    merge_all = "MERGE_ALL"
+    merge_columns = "MERGE_COLUMNS"
+    merge_rows = "MERGE_ROWS"
+
+
+SILENCE_WARNINGS_ENV_KEY = "GSPREAD_SILENCE_WARNINGS"
+
+
 class ValueRenderOption(StrEnum):
     formatted = "FORMATTED_VALUE"
     unformatted = "UNFORMATTED_VALUE"
@@ -82,15 +90,6 @@
     open_office_sheet = "application/vnd.oasis.opendocument.spreadsheet"
     tsv = "text/tab-separated-values"
     zip = "application/zip"
-=======
-MergeType = namedtuple("MergeType", ["merge_all", "merge_columns", "merge_rows"])(
-    "MERGE_ALL", "MERGE_COLUMNS", "MERGE_ROWS"
-)
-
-DEPRECATION_WARNING_TEMPLATE = (
-    "[Deprecated][in version {v_deprecated}]: {msg_deprecated}"
-)
->>>>>>> 222817f5
 
 
 class ExportFormat(StrEnum):
