--- conflicted
+++ resolved
@@ -1,10 +1,6 @@
 """Google Spreadsheets Python API"""
 
-<<<<<<< HEAD
-__version__ = "6.0.0"
-=======
 __version__ = "5.10.0"
->>>>>>> 900e360e
 __author__ = "Anton Burnashev"
 
 
