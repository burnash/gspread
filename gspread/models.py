--- conflicted
+++ resolved
@@ -1595,21 +1595,15 @@
             absolute_range_name(self.title)
         )
 
-<<<<<<< HEAD
-    def _finder(self, func, query, col):
-        data = self.spreadsheet.values_get(self.title)
-=======
-    def _finder(self, func, query):
-
+    def _finder(self, func, query, col, row):
         data = self.spreadsheet.values_get(absolute_range_name(self.title))
->>>>>>> f775d137
 
         try:
             values = fill_gaps(data['values'])
         except KeyError:
             values = []
 
-        cells = self.get_cells(values, col)
+        cells = self.__get_selected_cells(values, col, row)
 
         if isinstance(query, basestring):
             match = lambda x: x.value == query
@@ -1618,15 +1612,22 @@
 
         return func(match, cells)
 
-    def get_cells(self, values, col):
+    def __get_selected_cells(self, values, col, row):
         """ Returns an array of cell objects.
         :param values: Array with row, colums and values
         :param col: Number of colum to find
         """
-        if column:
+        if col and row: raise TypeError("Either 'rows' or 'cols' should be specified.")
+
+        if col:
             return [
                 Cell(row=i + 1, col=col, value=row[col])
                 for i, row in enumerate(values)
+            ]
+        elif row:
+            return [
+                Cell(row=row, col=j + 1, value=value)
+                for j, value in enumerate(row)
             ]
         else:
             return [
@@ -1635,7 +1636,7 @@
                 for j, value in enumerate(row)
             ]
 
-    def find(self, query, col=None):
+    def find(self, query, col=None, row=None):
         """Finds the first cell matching the query.
 
         :param query: A literal string to match or compiled regular expression.
@@ -1643,7 +1644,7 @@
 
         """
         try:
-            return self._finder(finditem, query, col)
+            return self._finder(finditem, query, col, row)
         except StopIteration:
             raise CellNotFound(query)
 
