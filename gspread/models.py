--- conflicted
+++ resolved
@@ -1483,13 +1483,8 @@
         range_label = absolute_range_name(self.title, table_range)
 
         params = {
-<<<<<<< HEAD
-            'insertDataOption': 'INSERT_ROWS',
-            'valueInputOption': value_input_option
-=======
             'valueInputOption': value_input_option,
             'insertDataOption': insert_data_option
->>>>>>> 6905d63c
         }
 
         body = {
