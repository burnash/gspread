# -*- coding: utf-8 -*-

"""
gspread.httpsession
~~~~~~~~~~~~~~~~~~~

This module contains a class for working with http sessions.

"""

try:
    import httplib as client
    from urlparse import urlparse
    from urllib import urlencode
    from time import sleep
except ImportError:
    from http import client
    from urllib.parse import urlparse
    from urllib.parse import urlencode

try:
    unicode
except NameError:
    basestring = unicode = str


from .exceptions import HTTPError


class HTTPSession(object):

    """Handles HTTP activity while keeping headers persisting across requests.

       :param headers: A dict with initial headers.
    """

    def __init__(self, headers=None):
        self.headers = headers or {}
        self.connections = {}
        self.lastresponse = None

    def request(self, method, url, data=None, headers=None):
        if data and not isinstance(data, basestring):
            data = urlencode(data)

        if data is not None:
            data = data.encode()

        # If we have data and Content-Type is not set, set it...
        if data and not headers.get('Content-Type', None):
            headers['Content-Type'] = 'application/x-www-form-urlencoded'
        # If connection for this scheme+location is not established, establish
        # it.
        uri = urlparse(url)
        
        # A utility method to acquire the connection/client on demand.
        def get_connection():
            if uri.scheme == 'https':
                return client.HTTPSConnection(uri.netloc)
            else:
                return client.HTTPConnection(uri.netloc)
            
        # Get the connection for this uri if not already acquired, and store in session connections.
        if not self.connections.get(uri.scheme + uri.netloc):
            self.connections[uri.scheme + uri.netloc] = get_connection()
            
        # A utility method to call client methods a second time, in case of an initial
        # failure, by re-acquiring the connection.
<<<<<<< HEAD
        def try_request(func, *args, **kwargs):
=======
        def try_again(func, *args, **kwargs):
>>>>>>> 14615ff9
          try:
              return func(*args, **kwargs)
          except:
              sleep(3)
              self.connections[uri.scheme + uri.netloc] = get_connection()
<<<<<<< HEAD
              return self.connections[uri.scheme + uri.netloc].request(*args, **kwargs)
=======
              return func(*args, **kwargs)
>>>>>>> 14615ff9

        request_headers = self.headers.copy()

        if headers:
            for k, v in headers.items():
                if v is None:
                    del request_headers[k]
                else:
                    request_headers[k] = v
        
<<<<<<< HEAD
        try_request(self.connections[uri.scheme + uri.netloc].request, method, url, data, headers=request_headers)
        thisresponse = self.connections[uri.scheme + uri.netloc].getresponse()

        if thisresponse.status > 399:
            raise HTTPError("%s: %s" % (thisresponse.status, thisresponse.read()))
        else:
            # Store this response as an attribute representing the last response.
            self.lastresponse = thisresponse
=======
        try_again(self.connections[uri.scheme + uri.netloc].request, method, url, data, headers=request_headers)
        thisresponse = getattr(self.connections[uri.scheme + uri.netloc], 'getresponse')()

        if thisresponse.status > 399:
            raise HTTPError("%s: %s" % (thisresponse.status, thisresponse.read()))
        # Store this response as an attribute representing the last response.
        self.lastresponse = thisresponse
>>>>>>> 14615ff9
        return thisresponse

    def get(self, url, **kwargs):
        return self.request('GET', url, **kwargs)
                
    def delete(self, url, **kwargs):
        return self.request('DELETE', url, **kwargs)

    def post(self, url, data=None, headers={}):
        return self.request('POST', url, data=data, headers=headers)

    def put(self, url, data=None, **kwargs):
        return self.request('PUT', url, data=data, **kwargs)

    def add_header(self, name, value):
        self.headers[name] = value<|MERGE_RESOLUTION|>--- conflicted
+++ resolved
@@ -66,21 +66,13 @@
             
         # A utility method to call client methods a second time, in case of an initial
         # failure, by re-acquiring the connection.
-<<<<<<< HEAD
         def try_request(func, *args, **kwargs):
-=======
-        def try_again(func, *args, **kwargs):
->>>>>>> 14615ff9
           try:
               return func(*args, **kwargs)
           except:
               sleep(3)
               self.connections[uri.scheme + uri.netloc] = get_connection()
-<<<<<<< HEAD
               return self.connections[uri.scheme + uri.netloc].request(*args, **kwargs)
-=======
-              return func(*args, **kwargs)
->>>>>>> 14615ff9
 
         request_headers = self.headers.copy()
 
@@ -91,7 +83,6 @@
                 else:
                     request_headers[k] = v
         
-<<<<<<< HEAD
         try_request(self.connections[uri.scheme + uri.netloc].request, method, url, data, headers=request_headers)
         thisresponse = self.connections[uri.scheme + uri.netloc].getresponse()
 
@@ -100,15 +91,11 @@
         else:
             # Store this response as an attribute representing the last response.
             self.lastresponse = thisresponse
-=======
-        try_again(self.connections[uri.scheme + uri.netloc].request, method, url, data, headers=request_headers)
-        thisresponse = getattr(self.connections[uri.scheme + uri.netloc], 'getresponse')()
 
         if thisresponse.status > 399:
             raise HTTPError("%s: %s" % (thisresponse.status, thisresponse.read()))
         # Store this response as an attribute representing the last response.
         self.lastresponse = thisresponse
->>>>>>> 14615ff9
         return thisresponse
 
     def get(self, url, **kwargs):
