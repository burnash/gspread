--- conflicted
+++ resolved
@@ -34,12 +34,9 @@
 from .utils import (
     DateTimeOption,
     Dimension,
-<<<<<<< HEAD
     GridRangeType,
     InsertDataOption,
-=======
     MergeType,
->>>>>>> 222817f5
     PasteOrientation,
     PasteType,
     T,
@@ -2496,14 +2493,8 @@
         )
 
     @cast_to_a1_notation
-<<<<<<< HEAD
-    def merge_cells(self, name: str, merge_type: str = "MERGE_ALL") -> JSONResponse:
-        """Merge cells. There are 3 merge types: ``MERGE_ALL``, ``MERGE_COLUMNS``,
-        and ``MERGE_ROWS``.
-=======
-    def merge_cells(self, name, merge_type=MergeType.merge_all):
+    def merge_cells(self, name: str, merge_type: str = MergeType.merge_all):
         """Merge cells.
->>>>>>> 222817f5
 
         :param str name: Range name in A1 notation, e.g. 'A1:A5'.
         :param merge_type: (optional) one of ``MergeType.merge_all``,
