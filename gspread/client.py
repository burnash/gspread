# -*- coding: utf-8 -*-

"""
gspread.client
~~~~~~~~~~~~~~

This module contains Client class responsible for communicating with
Google API.

"""

import requests

from .utils import finditem
from .utils import extract_id_from_url

from .exceptions import SpreadsheetNotFound
from .exceptions import APIError
from .models import Spreadsheet

from .urls import (
    DRIVE_FILES_API_V2_URL,
    DRIVE_FILES_API_V3_URL,
    DRIVE_FILES_UPLOAD_API_V2_URL
)


class Client(object):
    """An instance of this class communicates with Google API.

    :param auth: An OAuth2 credential object. Credential objects
                 are those created by the google-auth library.
                 https://github.com/googleapis/google-auth-library-python
    :param session: (optional) A session object capable of making HTTP requests
                    while persisting some parameters across requests.
                    Defaults to `requests.Session <http://docs.python-requests.org/en/master/api/#request-sessions>`_.

    >>> c = gspread.Client(auth=OAuthCredentialObject)

    """
    def __init__(self, auth, session=None):
        self.auth = auth
        self.session = session or requests.Session()

    def login(self):
        """Authorize client."""
        if not self.auth.token or (hasattr(self.auth, 'expired') and self.auth.expired):
            from google.auth.transport.requests import Request

            self.auth.refresh(Request())

        self.session.headers.update({
            'Authorization': 'Bearer %s' % self.auth.token
        })

    def request(
            self,
            method,
            endpoint,
            params=None,
            data=None,
            json=None,
            files=None,
            headers=None):

        response = getattr(self.session, method)(
            endpoint,
            json=json,
            params=params,
            data=data,
            files=files,
            headers=headers
        )

        if response.ok:
            return response
        else:
            raise APIError(response)

    def list_spreadsheet_files(self, title=None):
        files = []
        page_token = ''
        url = DRIVE_FILES_API_V3_URL

        q = 'mimeType="application/vnd.google-apps.spreadsheet"'
        if title:
            q += ' and name = "{}"'.format(title)

        params = {
<<<<<<< HEAD
            'q': "mimeType='application/vnd.google-apps.spreadsheet'",
            "pageSize": 1000,
            'supportsAllDrives': True,
            'includeItemsFromAllDrives': True,
=======
            'q': q,
            'pageSize': 1000,
            'supportsTeamDrives': True,
            'includeTeamDriveItems': True,
>>>>>>> 883af8eb
        }

        while page_token is not None:
            if page_token:
                params['pageToken'] = page_token

            res = self.request('get', url, params=params).json()
            files.extend(res['files'])
            page_token = res.get('nextPageToken', None)

        return files

    def open(self, title):
        """Opens a spreadsheet.

        :param title: A title of a spreadsheet.
        :type title: str

        :returns: a :class:`~gspread.models.Spreadsheet` instance.

        If there's more than one spreadsheet with same title the first one
        will be opened.

        :raises gspread.SpreadsheetNotFound: if no spreadsheet with
                                             specified `title` is found.

        >>> c = gspread.authorize(credentials)
        >>> c.open('My fancy spreadsheet')

        """
        try:
            properties = finditem(
                lambda x: x['name'] == title,
                self.list_spreadsheet_files(title)
            )

            # Drive uses different terminology
            properties['title'] = properties['name']

            return Spreadsheet(self, properties)
        except StopIteration:
            raise SpreadsheetNotFound

    def open_by_key(self, key):
        """Opens a spreadsheet specified by `key`.

        :param key: A key of a spreadsheet as it appears in a URL in a browser.
        :type key: str

        :returns: a :class:`~gspread.models.Spreadsheet` instance.

        >>> c = gspread.authorize(credentials)
        >>> c.open_by_key('0BmgG6nO_6dprdS1MN3d3MkdPa142WFRrdnRRUWl1UFE')

        """
        return Spreadsheet(self, {'id': key})

    def open_by_url(self, url):
        """Opens a spreadsheet specified by `url`.

        :param url: URL of a spreadsheet as it appears in a browser.
        :type url: str

        :returns: a :class:`~gspread.models.Spreadsheet` instance.

        :raises gspread.SpreadsheetNotFound: if no spreadsheet with
                                             specified `url` is found.

        >>> c = gspread.authorize(credentials)
        >>> c.open_by_url('https://docs.google.com/spreadsheet/ccc?key=0Bm...FE&hl')

        """
        return self.open_by_key(extract_id_from_url(url))

    def openall(self, title=None):
        """Opens all available spreadsheets.

        :param title: (optional) If specified can be used to filter
                      spreadsheets by title.
        :type title: str

        :returns: a list of :class:`~gspread.models.Spreadsheet` instances.

        """
        spreadsheet_files = self.list_spreadsheet_files(title)

        if title:
            spreadsheet_files = [
                spread for spread in spreadsheet_files if title == spread["name"]
            ]

        return [
            Spreadsheet(self, dict(title=x['name'], **x))
            for x in spreadsheet_files
        ]

    def create(self, title):
        """Creates a new spreadsheet.

        :param title: A title of a new spreadsheet.
        :type title: str

        :returns: a :class:`~gspread.models.Spreadsheet` instance.

        .. note::

           In order to use this method, you need to add
           ``https://www.googleapis.com/auth/drive`` to your oAuth scope.

           Example::

              scope = [
                  'https://spreadsheets.google.com/feeds',
                  'https://www.googleapis.com/auth/drive'
              ]

           Otherwise you will get an ``Insufficient Permission`` error
           when you try to create a new spreadsheet.

        """
        payload = {
            'name': title,
            'mimeType': 'application/vnd.google-apps.spreadsheet'
        }
        r = self.request(
            'post',
            DRIVE_FILES_API_V3_URL,
            json=payload
        )
        spreadsheet_id = r.json()['id']
        return self.open_by_key(spreadsheet_id)

    def copy(self, file_id, title=None, copy_permissions=False):
        """Copies a spreadsheet.

        :param file_id: A key of a spreadsheet to copy.
        :type title: str

        :param title: (optional) A title for the new spreadsheet.
        :type title: str

        :param copy_permissions: (optional) If True, copy permissions from
               original spreadsheet to new spreadsheet.
        :type copy_permissions: bool


        :returns: a :class:`~gspread.models.Spreadsheet` instance.

        .. versionadded:: 3.1.0

        .. note::

           In order to use this method, you need to add
           ``https://www.googleapis.com/auth/drive`` to your oAuth scope.

           Example::

              scope = [
                  'https://spreadsheets.google.com/feeds',
                  'https://www.googleapis.com/auth/drive'
              ]

           Otherwise you will get an ``Insufficient Permission`` error
           when you try to copy a spreadsheet.

        """
        url = '{0}/{1}/copy'.format(
            DRIVE_FILES_API_V2_URL,
            file_id
        )

        payload = {
            'title': title,
            'mimeType': 'application/vnd.google-apps.spreadsheet'
        }
        params = {
            'supportsAllDrives': True
        }
        r = self.request(
            'post',
            url,
            json=payload,
            params=params
        )
        spreadsheet_id = r.json()['id']

        new_spreadsheet = self.open_by_key(spreadsheet_id)

        if copy_permissions:
            original = self.open_by_key(file_id)

            permissions = original.list_permissions()
            for p in permissions:
                if p.get('deleted'):
                    continue
                try:
                    new_spreadsheet.share(
                        value=p['emailAddress'],
                        perm_type=p['type'],
                        role=p['role'],
                        notify=False
                    )
                except Exception:
                    pass

        return new_spreadsheet

    def del_spreadsheet(self, file_id):
        """Deletes a spreadsheet.

        :param file_id: a spreadsheet ID (aka file ID.)
        :type file_id: str
        """
        url = '{0}/{1}'.format(
            DRIVE_FILES_API_V3_URL,
            file_id
        )

        params = {
            'supportsAllDrives': True
        }
        self.request('delete', url, params=params)

    def import_csv(self, file_id, data):
        """Imports data into the first page of the spreadsheet.

        :param str data: A CSV string of data.

        Example:

        .. code::

            # Read CSV file contents
            content = open('file_to_import.csv', 'r').read()

            gc.import_csv(spreadsheet.id, content)

        .. note::

           This method removes all other worksheets and then entirely
           replaces the contents of the first worksheet.

        """
        headers = {'Content-Type': 'text/csv'}
        url = '{0}/{1}'.format(DRIVE_FILES_UPLOAD_API_V2_URL, file_id)

        self.request(
            'put',
            url,
            data=data,
            params={
                'uploadType': 'media',
                'convert': True,
                'supportsAllDrives': True
            },
            headers=headers
        )

    def list_permissions(self, file_id):
        """Retrieve a list of permissions for a file.

        :param file_id: a spreadsheet ID (aka file ID.)
        :type file_id: str
        """
        url = '{0}/{1}/permissions'.format(DRIVE_FILES_API_V2_URL, file_id)

        params = {
            'supportsAllDrives': True
        }
        r = self.request('get', url, params=params)

        return r.json()['items']

    def insert_permission(
        self,
        file_id,
        value,
        perm_type,
        role,
        notify=True,
        email_message=None,
        with_link=False
    ):
        """Creates a new permission for a file.

        :param file_id: a spreadsheet ID (aka file ID.)
        :type file_id: str
        :param value: user or group e-mail address, domain name
                      or None for 'default' type.
        :type value: str, None
        :param perm_type: (optional) The account type.
               Allowed values are: ``user``, ``group``, ``domain``,
               ``anyone``
        :type perm_type: str
        :param role: (optional) The primary role for this user.
               Allowed values are: ``owner``, ``writer``, ``reader``
        :type str:

        :param notify: (optional) Whether to send an email to the target user/domain.
        :type notify: str
        :param email_message: (optional) An email message to be sent if notify=True.
        :type email_message: str

        :param with_link: (optional) Whether the link is required for this permission to be active.
        :type with_link: bool

        Examples::

            # Give write permissions to otto@example.com

            gc.insert_permission(
                '0BmgG6nO_6dprnRRUWl1UFE',
                'otto@example.org',
                perm_type='user',
                role='writer'
            )

            # Make the spreadsheet publicly readable

            gc.insert_permission(
                '0BmgG6nO_6dprnRRUWl1UFE',
                None,
                perm_type='anyone',
                role='reader'
            )

        """

        url = '{0}/{1}/permissions'.format(DRIVE_FILES_API_V2_URL, file_id)

        payload = {
            'value': value,
            'type': perm_type,
            'role': role,
            'withLink': with_link
        }

        params = {
            'sendNotificationEmails': notify,
            'emailMessage': email_message,
            'supportsAllDrives': 'true'
        }

        self.request(
            'post',
            url,
            json=payload,
            params=params
        )

    def remove_permission(self, file_id, permission_id):
        """Deletes a permission from a file.

        :param file_id: a spreadsheet ID (aka file ID.)
        :type file_id: str
        :param permission_id: an ID for the permission.
        :type permission_id: str
        """
        url = '{0}/{1}/permissions/{2}'.format(
            DRIVE_FILES_API_V2_URL,
            file_id,
            permission_id
        )

        params = {
            'supportsAllDrives': True
        }
        self.request('delete', url, params=params)<|MERGE_RESOLUTION|>--- conflicted
+++ resolved
@@ -87,17 +87,10 @@
             q += ' and name = "{}"'.format(title)
 
         params = {
-<<<<<<< HEAD
-            'q': "mimeType='application/vnd.google-apps.spreadsheet'",
-            "pageSize": 1000,
+            'q': q,
+            'pageSize': 1000,
             'supportsAllDrives': True,
             'includeItemsFromAllDrives': True,
-=======
-            'q': q,
-            'pageSize': 1000,
-            'supportsTeamDrives': True,
-            'includeTeamDriveItems': True,
->>>>>>> 883af8eb
         }
 
         while page_token is not None:
