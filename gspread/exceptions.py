--- conflicted
+++ resolved
@@ -43,11 +43,7 @@
     def __init__(self, response: Response):
         try:
             error = response.json()["error"]
-<<<<<<< HEAD
-        except JSONDecodeError:
-=======
         except Exception as e:
->>>>>>> 1e3564da
             # in case we failed to parse the error from the API
             # build an empty error object to notify the caller
             # and keep the exception raise flow running
@@ -55,11 +51,7 @@
             error = {
                 "code": -1,
                 "message": response.text,
-<<<<<<< HEAD
-                "status": "invalid JSON",
-=======
                 "status": "invalid JSON: '{}'".format(e),
->>>>>>> 1e3564da
             }
 
         super().__init__(error)
