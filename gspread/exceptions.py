"""
gspread.exceptions
~~~~~~~~~~~~~~~~~~

Exceptions used in gspread.

"""

from typing import Dict, Optional, Union

from requests import Response


class UnSupportedExportFormat(Exception):
    """Raised when export format is not supported."""


class GSpreadException(Exception):
    """A base class for gspread's exceptions."""


class WorksheetNotFound(GSpreadException):
    """Trying to open non-existent or inaccessible worksheet."""


class NoValidUrlKeyFound(GSpreadException):
    """No valid key found in URL."""


class IncorrectCellLabel(GSpreadException):
    """The cell label is incorrect."""


class InvalidInputValue(GSpreadException):
    """The provided values is incorrect."""


class APIError(GSpreadException):
<<<<<<< HEAD
    def __init__(self, response: Response):
=======
    """Errors coming from the API itself,
    such as when we attempt to retrieve things that don't exist."""

    def __init__(self, response):
>>>>>>> 5892858e
        super().__init__(self._extract_text(response))
        self.response: Response = response

    def _extract_text(
        self, response: Response
    ) -> Union[Dict[str, Union[int, str]], str]:
        return self._text_from_detail(response) or response.text

    def _text_from_detail(
        self, response: Response
    ) -> Optional[Dict[str, Union[int, str]]]:
        try:
            errors = response.json()
            return dict(errors["error"])
        except (AttributeError, KeyError, ValueError):
            return None


class SpreadsheetNotFound(GSpreadException):
    """Trying to open non-existent or inaccessible spreadsheet."""<|MERGE_RESOLUTION|>--- conflicted
+++ resolved
@@ -36,14 +36,10 @@
 
 
 class APIError(GSpreadException):
-<<<<<<< HEAD
-    def __init__(self, response: Response):
-=======
     """Errors coming from the API itself,
     such as when we attempt to retrieve things that don't exist."""
+    def __init__(self, response: Response):
 
-    def __init__(self, response):
->>>>>>> 5892858e
         super().__init__(self._extract_text(response))
         self.response: Response = response
 
