"""
gspread.spreadsheet
~~~~~~~~~~~~~~

This module contains common spreadsheets' models.

"""

from .exceptions import WorksheetNotFound
from .urls import DRIVE_FILES_API_V3_URL, SPREADSHEET_DRIVE_URL
from .utils import ExportFormat, finditem
from .worksheet import Worksheet


class Spreadsheet:
    """The class that represents a spreadsheet."""

    def __init__(self, http_client, properties):
        self.client = http_client
        self._properties = properties

        metadata = self.fetch_sheet_metadata()
        self._properties.update(metadata["properties"])

    @property
    def id(self):
        """Spreadsheet ID."""
        return self._properties["id"]

    @property
    def title(self):
        """Spreadsheet title."""
        return self._properties["title"]

    @property
    def url(self):
        """Spreadsheet URL."""
        return SPREADSHEET_DRIVE_URL % self.id

    @property
    def creationTime(self):
        """Spreadsheet Creation time."""
        try:
            return self._properties["createdTime"]
        except KeyError:
            metadata = self.client._get_file_drive_metadata(self.id)
            self._properties.update(metadata)
            return self._properties["createdTime"]

    @property
    def lastUpdateTime(self):
        """Spreadsheet last updated time."""
        try:
            return self._properties["modifiedTime"]
        except KeyError:
            metadata = self.client._get_file_drive_metadata(self.id)
            self._properties.update(metadata)
            return self._properties["modifiedTime"]

    @property
    def timezone(self):
        """Spreadsheet timeZone"""
        return self._properties["timeZone"]

    @property
    def locale(self):
        """Spreadsheet locale"""
        return self._properties["locale"]

    @property
    def sheet1(self):
        """Shortcut property for getting the first worksheet."""
        return self.get_worksheet(0)

    def __iter__(self):
        yield from self.worksheets()

    def __repr__(self):
        return "<{} {} id:{}>".format(
            self.__class__.__name__,
            repr(self.title),
            self.id,
        )

    def batch_update(self, body):
        """Lower-level method that directly calls `spreadsheets/<ID>:batchUpdate <https://developers.google.com/sheets/api/reference/rest/v4/spreadsheets/batchUpdate>`_.

        :param dict body: `Batch Update Request body <https://developers.google.com/sheets/api/reference/rest/v4/spreadsheets/batchUpdate#request-body>`_.
        :returns: `Batch Update Response body <https://developers.google.com/sheets/api/reference/rest/v4/spreadsheets/batchUpdate#response-body>`_.
        :rtype: dict

        .. versionadded:: 3.0
        """
        return self.client.batch_update(self.id, body)

    def values_append(self, range, params, body):
        """Lower-level method that directly calls `spreadsheets/<ID>/values:append <https://developers.google.com/sheets/api/reference/rest/v4/spreadsheets.values/append>`_.

        :param str range: The `A1 notation <https://developers.google.com/sheets/api/guides/concepts#a1_notation>`_
                          of a range to search for a logical table of data. Values will be appended after the last row of the table.
        :param dict params: `Values Append Query parameters <https://developers.google.com/sheets/api/reference/rest/v4/spreadsheets.values/append#query-parameters>`_.
        :param dict body: `Values Append Request body <https://developers.google.com/sheets/api/reference/rest/v4/spreadsheets.values/append#request-body>`_.
        :returns: `Values Append Response body <https://developers.google.com/sheets/api/reference/rest/v4/spreadsheets.values/append#response-body>`_.
        :rtype: dict

        .. versionadded:: 3.0
        """
        return self.client.values_append(self.id, range, params, body)

    def values_clear(self, range):
        """Lower-level method that directly calls `spreadsheets/<ID>/values:clear <https://developers.google.com/sheets/api/reference/rest/v4/spreadsheets.values/clear>`_.

        :param str range: The `A1 notation <https://developers.google.com/sheets/api/guides/concepts#a1_notation>`_ of the values to clear.
        :returns: `Values Clear Response body <https://developers.google.com/sheets/api/reference/rest/v4/spreadsheets.values/clear#response-body>`_.
        :rtype: dict

        .. versionadded:: 3.0
        """
        return self.client.values_clear(self.id, range)

    def values_batch_clear(self, params=None, body=None):
        """Lower-level method that directly calls `spreadsheets/<ID>/values:batchClear`

        :param dict params: (optional) `Values Batch Clear Query parameters <https://developers.google.com/sheets/api/reference/rest/v4/spreadsheets.values/batchClear#path-parameters>`_.
        :param dict body: (optional) `Values Batch Clear request body <https://developers.google.com/sheets/api/reference/rest/v4/spreadsheets.values/batchClear#request-body>`_.
        :rtype: dict
        """
        return self.client.values_batch_clear(self.id, params, body)

    def values_get(self, range, params=None):
        """Lower-level method that directly calls `GET spreadsheets/<ID>/values/<range> <https://developers.google.com/sheets/api/reference/rest/v4/spreadsheets.values/get>`_.

        :param str range: The `A1 notation <https://developers.google.com/sheets/api/guides/concepts#a1_notation>`_ of the values to retrieve.
        :param dict params: (optional) `Values Get Query parameters <https://developers.google.com/sheets/api/reference/rest/v4/spreadsheets.values/get#query-parameters>`_.
        :returns: `Values Get Response body <https://developers.google.com/sheets/api/reference/rest/v4/spreadsheets.values/get#response-body>`_.
        :rtype: dict

        .. versionadded:: 3.0
        """
        return self.client.values_get(self.id, range, params=params)

    def values_batch_get(self, ranges, params=None):
        """Lower-level method that directly calls `spreadsheets/<ID>/values:batchGet <https://developers.google.com/sheets/api/reference/rest/v4/spreadsheets.values/batchGet>`_.

        :param list ranges: List of ranges in the `A1 notation <https://developers.google.com/sheets/api/guides/concepts#a1_notation>`_ of the values to retrieve.
        :param dict params: (optional) `Values Batch Get Query parameters <https://developers.google.com/sheets/api/reference/rest/v4/spreadsheets.values/batchGet#query-parameters>`_.
        :returns: `Values Batch Get Response body <https://developers.google.com/sheets/api/reference/rest/v4/spreadsheets.values/batchGet#response-body>`_.
        :rtype: dict
        """
        return self.client.values_batch_get(self.id, ranges, params=params)

    def values_update(self, range, params=None, body=None):
        """Lower-level method that directly calls `PUT spreadsheets/<ID>/values/<range> <https://developers.google.com/sheets/api/reference/rest/v4/spreadsheets.values/update>`_.

        :param str range: The `A1 notation <https://developers.google.com/sheets/api/guides/concepts#a1_notation>`_ of the values to update.
        :param dict params: (optional) `Values Update Query parameters <https://developers.google.com/sheets/api/reference/rest/v4/spreadsheets.values/update#query-parameters>`_.
        :param dict body: (optional) `Values Update Request body <https://developers.google.com/sheets/api/reference/rest/v4/spreadsheets.values/update#request-body>`_.
        :returns: `Values Update Response body <https://developers.google.com/sheets/api/reference/rest/v4/spreadsheets.values/update#response-body>`_.
        :rtype: dict

        Example::

            sh.values_update(
                'Sheet1!A2',
                params={
                    'valueInputOption': 'USER_ENTERED'
                },
                body={
                    'values': [[1, 2, 3]]
                }
            )

        .. versionadded:: 3.0
        """
        return self.client.values_update(self.id, range, params=params, body=body)

    def values_batch_update(self, body=None):
        """Lower-level method that directly calls `spreadsheets/<ID>/values:batchUpdate <https://developers.google.com/sheets/api/reference/rest/v4/spreadsheets.values/batchUpdate>`_.

        :param dict body: (optional) `Values Batch Update Request body <https://developers.google.com/sheets/api/reference/rest/v4/spreadsheets.values/batchUpdate#request-body>`_.
        :returns: `Values Batch Update Response body <https://developers.google.com/sheets/api/reference/rest/v4/spreadsheets.values/batchUpdate#response-body>`_.
        :rtype: dict
        """
        return self.client.values_batch_update(self.id, body=body)

    def _spreadsheets_get(self, params=None):
        """A method stub that directly calls `spreadsheets.get <https://developers.google.com/sheets/api/reference/rest/v4/spreadsheets/get>`_."""
        return self.client.spreadsheets_get(self.id, params=params)

    def _spreadsheets_sheets_copy_to(self, sheet_id, destination_spreadsheet_id):
        """Lower-level method that directly calls `spreadsheets.sheets.copyTo <https://developers.google.com/sheets/api/reference/rest/v4/spreadsheets.sheets/copyTo>`_."""
        return self.client.spreadsheets_sheets_copy_to(
            self.id, sheet_id, destination_spreadsheet_id
        )

    def fetch_sheet_metadata(self, params=None):
        """Similar to :method spreadsheets_get:`gspread.http_client.spreadsheets_get`,
        get the spreadsheet form the API but by default **does not get the cells data**.
        It only retrieve the the metadata from the spreadsheet.

        :param dict params: (optional) the HTTP params for the GET request.
            By default sets the parameter ``includeGridData`` to ``false``.
        :returns: The raw spreadsheet
        :rtype: dict
        """
        return self.client.fetch_sheet_metadata(self.id, params=params)

    def get_worksheet(self, index):
        """Returns a worksheet with specified `index`.

        :param index: An index of a worksheet. Indexes start from zero.
        :type index: int

        :returns: an instance of :class:`gspread.worksheet.Worksheet`.

        :raises:
            :class:`~gspread.exceptions.WorksheetNotFound`: if can't find the worksheet

        Example. To get third worksheet of a spreadsheet:

        >>> sht = client.open('My fancy spreadsheet')
        >>> worksheet = sht.get_worksheet(2)
        """
        sheet_data = self.fetch_sheet_metadata()

        try:
            properties = sheet_data["sheets"][index]["properties"]
            return Worksheet(self.id, self.client, properties)
        except (KeyError, IndexError):
            raise WorksheetNotFound("index {} not found".format(index))

    def get_worksheet_by_id(self, id):
        """Returns a worksheet with specified `worksheet id`.

        :param id: The id of a worksheet. it can be seen in the url as the value of the parameter 'gid'.
        :type id: int

        :returns: an instance of :class:`gspread.worksheet.Worksheet`.
        :raises:
            :class:`~gspread.exceptions.WorksheetNotFound`: if can't find the worksheet

        Example. To get the worksheet 123456 of a spreadsheet:

        >>> sht = client.open('My fancy spreadsheet')
        >>> worksheet = sht.get_worksheet_by_id(123456)
        """
        sheet_data = self.fetch_sheet_metadata()

        try:
            item = finditem(
                lambda x: x["properties"]["sheetId"] == id,
                sheet_data["sheets"],
            )
            return Worksheet(self.id, self.client, item["properties"])
        except (StopIteration, KeyError):
            raise WorksheetNotFound("id {} not found".format(id))

    def worksheets(self, exclude_hidden: bool = False):
        """Returns a list of all :class:`worksheets <gspread.worksheet.Worksheet>`
        in a spreadsheet.

        :param exclude_hidden: (optional) If set to ``True`` will only return
                                 visible worksheets. Default is ``False``.
        :type exclude_hidden: bool

        :returns: a list of :class:`worksheets <gspread.worksheet.Worksheet>`.
        :rtype: list
        """
        sheet_data = self.fetch_sheet_metadata()
<<<<<<< HEAD
        return [
            Worksheet(self.id, self.client, x["properties"])
            for x in sheet_data["sheets"]
        ]
=======
        worksheets = [Worksheet(self, s["properties"]) for s in sheet_data["sheets"]]
        if exclude_hidden:
            worksheets = [w for w in worksheets if not w.isSheetHidden]
        return worksheets
>>>>>>> 88883efa

    def worksheet(self, title):
        """Returns a worksheet with specified `title`.

        :param title: A title of a worksheet. If there're multiple
                      worksheets with the same title, first one will
                      be returned.
        :type title: str

        :returns: an instance of :class:`gspread.worksheet.Worksheet`.

        :raises:
            WorksheetNotFound: if can't find the worksheet

        Example. Getting worksheet named 'Annual bonuses'

        >>> sht = client.open('Sample one')
        >>> worksheet = sht.worksheet('Annual bonuses')
        """
        sheet_data = self.fetch_sheet_metadata()
        try:
            item = finditem(
                lambda x: x["properties"]["title"] == title,
                sheet_data["sheets"],
            )
            return Worksheet(self.id, self.client, item["properties"])
        except (StopIteration, KeyError):
            raise WorksheetNotFound(title)

    def add_worksheet(self, title, rows, cols, index=None):
        """Adds a new worksheet to a spreadsheet.

        :param title: A title of a new worksheet.
        :type title: str
        :param rows: Number of rows.
        :type rows: int
        :param cols: Number of columns.
        :type cols: int
        :param index: Position of the sheet.
        :type index: int

        :returns: a newly created :class:`worksheets <gspread.worksheet.Worksheet>`.
        """
        body = {
            "requests": [
                {
                    "addSheet": {
                        "properties": {
                            "title": title,
                            "sheetType": "GRID",
                            "gridProperties": {
                                "rowCount": rows,
                                "columnCount": cols,
                            },
                        }
                    }
                }
            ]
        }

        if index is not None:
            body["requests"][0]["addSheet"]["properties"]["index"] = index

        data = self.client.batch_update(self.id, body)

        properties = data["replies"][0]["addSheet"]["properties"]

        worksheet = Worksheet(self.id, self.client, properties)

        return worksheet

    def duplicate_sheet(
        self,
        source_sheet_id,
        insert_sheet_index=None,
        new_sheet_id=None,
        new_sheet_name=None,
    ):
        """Duplicates the contents of a sheet.

        :param int source_sheet_id: The sheet ID to duplicate.
        :param int insert_sheet_index: (optional) The zero-based index
                                       where the new sheet should be inserted.
                                       The index of all sheets after this are
                                       incremented.
        :param int new_sheet_id: (optional) The ID of the new sheet.
                                 If not set, an ID is chosen. If set, the ID
                                 must not conflict with any existing sheet ID.
                                 If set, it must be non-negative.
        :param str new_sheet_name: (optional) The name of the new sheet.
                                   If empty, a new name is chosen for you.

        :returns: a newly created :class:`gspread.worksheet.Worksheet`

        .. versionadded:: 3.1
        """

        return Worksheet._duplicate(
            self.client,
            self.id,
            source_sheet_id,
            insert_sheet_index=insert_sheet_index,
            new_sheet_id=new_sheet_id,
            new_sheet_name=new_sheet_name,
        )

    def del_worksheet(self, worksheet):
        """Deletes a worksheet from a spreadsheet.

        :param worksheet: The worksheet to be deleted.
        :type worksheet: :class:`~gspread.worksheet.Worksheet`
        """
        body = {"requests": [{"deleteSheet": {"sheetId": worksheet.id}}]}

        return self.client.batch_update(self.id, body)

    def del_worksheet_by_id(self, worksheet_id: str):
        """
        Deletes a Worksheet by id
        """

        body = {"requests": [{"deleteSheet": {"sheetId": worksheet_id}}]}

        return self.client.batch_update(self.id, body)

    def reorder_worksheets(self, worksheets_in_desired_order):
        """Updates the ``index`` property of each Worksheet to reflect
        its index in the provided sequence of Worksheets.

        :param worksheets_in_desired_order: Iterable of Worksheet objects in desired order.

        Note: If you omit some of the Spreadsheet's existing Worksheet objects from
        the provided sequence, those Worksheets will be appended to the end of the sequence
        in the order that they appear in the list returned by :meth:`gspread.spreadsheet.Spreadsheet.worksheets`.

        .. versionadded:: 3.4
        """
        idx_map = {}
        for idx, w in enumerate(worksheets_in_desired_order):
            idx_map[w.id] = idx
        for w in self.worksheets():
            if w.id in idx_map:
                continue
            idx += 1
            idx_map[w.id] = idx

        body = {
            "requests": [
                {
                    "updateSheetProperties": {
                        "properties": {"sheetId": key, "index": val},
                        "fields": "index",
                    }
                }
                for key, val in idx_map.items()
            ]
        }

        return self.client.batch_update(self.id, body)

    def share(
        self,
        email_address,
        perm_type,
        role,
        notify=True,
        email_message=None,
        with_link=False,
    ):
        """Share the spreadsheet with other accounts.

        :param value: user or group e-mail address, domain name
                      or None for 'default' type.
        :type value: str, None
        :param perm_type: The account type.
               Allowed values are: ``user``, ``group``, ``domain``,
               ``anyone``.
        :type perm_type: str
        :param role: The primary role for this user.
               Allowed values are: ``owner``, ``writer``, ``reader``.
        :type role: str
        :param notify: (optional) Whether to send an email to the target user/domain.
        :type notify: bool
        :param email_message: (optional) The email to be sent if notify=True
        :type email_message: str
        :param with_link: (optional) Whether the link is required for this permission
        :type with_link: bool

        Example::

            # Give Otto a write permission on this spreadsheet
            sh.share('otto@example.com', perm_type='user', role='writer')

            # Give Otto's family a read permission on this spreadsheet
            sh.share('otto-familly@example.com', perm_type='group', role='reader')
        """
        return self.client.insert_permission(
            self.id,
            value=email_address,
            perm_type=perm_type,
            role=role,
            notify=notify,
            email_message=email_message,
            with_link=with_link,
        )

    def export(self, format=ExportFormat.PDF):
        """Export the spreadsheet in the given format.

        :param str file_id: A key of a spreadsheet to export

        :param format: The format of the resulting file.
            Possible values are:

                ``ExportFormat.PDF``,
                ``ExportFormat.EXCEL``,
                ``ExportFormat.CSV``,
                ``ExportFormat.OPEN_OFFICE_SHEET``,
                ``ExportFormat.TSV``,
                and ``ExportFormat.ZIPPED_HTML``.

            See `ExportFormat`_ in the Drive API.
            Default value is ``ExportFormat.PDF``.
        :type format: :namedtuple:`~gspread.utils.ExportFormat`

        :returns bytes: The content of the exported file.

        .. _ExportFormat: https://developers.google.com/drive/api/guides/ref-export-formats
        """
        return self.client.export(self.id, format)

    def list_permissions(self):
        """Lists the spreadsheet's permissions."""
        return self.client.list_permissions(self.id)

    def remove_permissions(self, value, role="any"):
        """Remove permissions from a user or domain.

        :param value: User or domain to remove permissions from
        :type value: str
        :param role: (optional) Permission to remove. Defaults to all
                     permissions.
        :type role: str

        Example::

            # Remove Otto's write permission for this spreadsheet
            sh.remove_permissions('otto@example.com', role='writer')

            # Remove all Otto's permissions for this spreadsheet
            sh.remove_permissions('otto@example.com')
        """
        permission_list = self.client.list_permissions(self.id)

        key = "emailAddress" if "@" in value else "domain"

        filtered_id_list = [
            p["id"]
            for p in permission_list
            if p.get(key) == value and (p["role"] == role or role == "any")
        ]

        for permission_id in filtered_id_list:
            self.client.remove_permission(self.id, permission_id)

        return filtered_id_list

    def transfer_ownership(self, permission_id):
        """Transfer the ownership of this file to a new user.

        It is necessary to first create the permission with the new owner's email address,
        get the permission ID then use this method to transfer the ownership.

        .. note::

           You can list all permissions using :meth:`gspread.spreadsheet.Spreadsheet.list_permissions`.

        .. warning::

           You can only transfer ownership to a new user, you cannot transfer ownership to a group
           or a domain email address.
        """

        url = "{}/{}/permissions/{}".format(
            DRIVE_FILES_API_V3_URL, self.id, permission_id
        )

        payload = {
            # new owner must be writer in order to accept ownership by editing permissions
            "role": "writer",
            "pendingOwner": True,
        }

        return self.client.request("patch", url, json=payload)

    def accept_ownership(self, permission_id):
        """Accept the pending ownership request on that file.

        It is necessary to edit the permission with the pending ownership.

        .. note::

           You can only accept ownership transfer for the user currently being used.
        """

        url = "{}/{}/permissions/{}".format(
            DRIVE_FILES_API_V3_URL,
            self.id,
            permission_id,
        )

        payload = {
            "role": "owner",
        }

        params = {
            "transferOwnership": True,
        }

        return self.client.request("patch", url, json=payload, params=params)

    def named_range(self, named_range):
        """return a list of :class:`gspread.cell.Cell` objects from
        the specified named range.

        :param named_range: A string with a named range value to fetch.
        :type named_range: str
        """

        # the function `range` does all necessary actions to get a named range.
        # This is only here to provide better user experience.
        return self.sheet1.range(named_range)

    def list_named_ranges(self):
        """Lists the spreadsheet's named ranges."""
        return self.fetch_sheet_metadata(params={"fields": "namedRanges"}).get(
            "namedRanges", []
        )

    def update_title(self, title):
        """Renames the spreadsheet.

        :param str title: A new title.
        """
        body = {
            "requests": [
                {
                    "updateSpreadsheetProperties": {
                        "properties": {"title": title},
                        "fields": "title",
                    }
                }
            ]
        }

<<<<<<< HEAD
        response = self.client.batch_update(self.id, body)
=======
        res = self.batch_update(body)
>>>>>>> 88883efa
        self._properties["title"] = title
        return res

    def update_timezone(self, timezone):
        """Updates the current spreadsheet timezone.
        Can be any timezone in CLDR format such as "America/New_York"
        or a custom time zone such as GMT-07:00.
        """

        body = {
            "requests": [
                {
                    "updateSpreadsheetProperties": {
                        "properties": {"timeZone": timezone},
                        "fields": "timeZone",
                    },
                },
            ]
        }

<<<<<<< HEAD
        return self.client.batch_update(self.id, body)
=======
        res = self.batch_update(body)
        self._properties["timeZone"] = timezone
        return res
>>>>>>> 88883efa

    def update_locale(self, locale):
        """Update the locale of the spreadsheet.
        Can be any of the ISO 639-1 language codes, such as: de, fr, en, ...
        Or an ISO 639-2 if no ISO 639-1 exists.
        Or a combination of the ISO language code and country code,
        such as en_US, de_CH, fr_FR, ...

        .. note::
            Note: when updating this field, not all locales/languages are supported.
        """

        body = {
            "requests": [
                {
                    "updateSpreadsheetProperties": {
                        "properties": {"locale": locale},
                        "fields": "locale",
                    },
                },
            ]
        }

<<<<<<< HEAD
        return self.client.batch_update(self.id, body)
=======
        res = self.batch_update(body)
        self._properties["locale"] = locale
        return res
>>>>>>> 88883efa

    def list_protected_ranges(self, sheetid):
        """Lists the spreadsheet's protected named ranges"""
        sheets = self.fetch_sheet_metadata(
            params={"fields": "sheets.properties,sheets.protectedRanges"}
        )["sheets"]

        try:
            sheet = finditem(
                lambda sheet: sheet["properties"]["sheetId"] == sheetid, sheets
            )

        except StopIteration:
            raise WorksheetNotFound("worksheet id {} not found".format(sheetid))

        return sheet.get("protectedRanges", [])<|MERGE_RESOLUTION|>--- conflicted
+++ resolved
@@ -267,17 +267,13 @@
         :rtype: list
         """
         sheet_data = self.fetch_sheet_metadata()
-<<<<<<< HEAD
-        return [
-            Worksheet(self.id, self.client, x["properties"])
-            for x in sheet_data["sheets"]
+        worksheets = [
+            Worksheet(self.id, self.client, s["properties"])
+            for s in sheet_data["sheets"]
         ]
-=======
-        worksheets = [Worksheet(self, s["properties"]) for s in sheet_data["sheets"]]
         if exclude_hidden:
             worksheets = [w for w in worksheets if not w.isSheetHidden]
         return worksheets
->>>>>>> 88883efa
 
     def worksheet(self, title):
         """Returns a worksheet with specified `title`.
@@ -633,11 +629,7 @@
             ]
         }
 
-<<<<<<< HEAD
-        response = self.client.batch_update(self.id, body)
-=======
         res = self.batch_update(body)
->>>>>>> 88883efa
         self._properties["title"] = title
         return res
 
@@ -658,13 +650,9 @@
             ]
         }
 
-<<<<<<< HEAD
-        return self.client.batch_update(self.id, body)
-=======
         res = self.batch_update(body)
         self._properties["timeZone"] = timezone
         return res
->>>>>>> 88883efa
 
     def update_locale(self, locale):
         """Update the locale of the spreadsheet.
@@ -688,13 +676,9 @@
             ]
         }
 
-<<<<<<< HEAD
-        return self.client.batch_update(self.id, body)
-=======
         res = self.batch_update(body)
         self._properties["locale"] = locale
         return res
->>>>>>> 88883efa
 
     def list_protected_ranges(self, sheetid):
         """Lists the spreadsheet's protected named ranges"""
